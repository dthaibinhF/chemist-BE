--- conflicted
+++ resolved
@@ -193,10 +193,8 @@
      * Search students with pagination and sorting
      * Search by phone, name, group name, school name, or class name
      *
-<<<<<<< HEAD
      * @param parentPhone search by parent phone (contains)
-=======
->>>>>>> 491f922b
+     * @param pageable    pagination and sorting parameters
      * @param pageable    pagination and sorting parameters
      * @param studentName search by student name (contains, case-insensitive)
      * @param groupName   search by group name (contains, case-insensitive)
